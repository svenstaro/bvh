# Changelog

All notable changes to this project will be documented in this file.

The format is based on [Keep a Changelog](http://keepachangelog.com/)
and this project adheres to [Semantic Versioning](http://semver.org/).

## 0.12.0 - 2025-??-??
- Replace hand-written x86_64 SIMD with safe and portable [`wide`](https://crates.io/crates/wide) SIMD. [#158](https://github.com/svenstaro/bvh/pull/158) (thanks @finnbear)
<<<<<<< HEAD
- Add support for `no-std` targets and add `std` as a default feature. [#166](https://github.com/svenstaro/bvh/pull/166)
=======
- Update Rust edition to 2024
- Bump MSRV to 1.87
>>>>>>> 8005e043

## 0.11.0 - 2025-02-18
- **Breaking change:** BVH traversal now accepts a `Query: IntersectsAabb` rather than a `Ray`,
  allowing points, AABB's, and circles/spheres to be tested, too. Most use-cases involving `Ray`
  will continue to compile as-is. If you previously wrote `BvhTraverseIterator<T, D, S>`, you'll
  need to change it to `BvhTraverseIterator<T, D, Ray, S>`. [#128](https://github.com/svenstaro/bvh/pull/128) (thanks @finnbear)
- **Breaking change:** `Ray::intersection_slice_for_aabb` now returns `None` instead of `(-1.0, -1.0)` in the case of no
  intersection, and `Some((entry, exit))` in the case of intersection. [#133](https://github.com/svenstaro/bvh/pull/133) [#142](https://github.com/svenstaro/bvh/pull/142) (thanks @finnbear)
- `Bvh::nearest_traverse_iterator` and `Bvh::farthest_traverse_iterator` now output correctly ordered results when the children
  of an internal node overlap, resulting in them taking more time and requiring heap allocation.
  The new iterators `Bvh::nearest_child_traverse_iterator` and `Bvh::farthest_child_traverse_iterator` use the old algorithm. [#133](https://github.com/svenstaro/bvh/pull/139) (thanks @dashedman)
- Fix panic on empty `DistanceTraverseIterator` [#117](https://github.com/svenstaro/bvh/pull/117) (thanks @finnbear)
- Fix center() for very large AABBs [#118](https://github.com/svenstaro/bvh/pull/118) (thanks @finnbear)
- Fix more cases where an empty BVH would panic [#116](https://github.com/svenstaro/bvh/pull/116) (thanks @finnbear)
- Add fuzzing suite [#113](https://github.com/svenstaro/bvh/pull/113) (thanks @finnbear)
- Fix some assertions [#129](https://github.com/svenstaro/bvh/pull/129) (thanks @finnbear)
- Fix traversal in case of single-node BVH [#130](https://github.com/svenstaro/bvh/pull/130) (thanks @finnbear)
- Fix intersection between rays and AABBs that lack depth. [#131](https://github.com/svenstaro/bvh/pull/131) (thanks @finnbear)
- Document the limitations of distance traversal best-effort ordering. [#135](https://github.com/svenstaro/bvh/pull/135) (thanks @finnbear)
- Add `Bvh::nearest_to`, which returns the nearest shape to a point. [#108](https://github.com/svenstaro/bvh/pull/108) (thanks @Azkellas)
- Fix ray-AABB intersection such that a ray in the plane of an AABB face is never
  considered intersecting, rather than returning an arbitrary answer in the case of
  `Ray::intersects_aabb` or an erroneous answer in the case of
  `Ray::intersection_slice_for_aabb`. [#149](https://github.com/svenstaro/bvh/pull/149) (thanks @finnbear)

## 0.10.0 - 2024-07-06
- Don't panic when traversing empty BVH [#106](https://github.com/svenstaro/bvh/pull/106) (thanks @finnbear)
- Implement ordered traverse [#98](https://github.com/svenstaro/bvh/pull/98) (thanks @dashedman)

## 0.9.0 - 2024-03-16
- Added an API for allowing the BVH build process to be parallelized and provided an implementation using Rayon under the `rayon` feature flag [#103](https://github.com/svenstaro/bvh/pull/103) (thanks @dbenson24)
- Another round of performance optimizations for the Build operation. Single threaded builds are 4-5x faster and large BVHs with parallelization
are able to build 4-5x faster. There was an almost 15x speedup for building a 120k triangle BVH. [#103](https://github.com/svenstaro/bvh/pull/103) (thanks @dbenson24)
- Trait bounds were consolidated to the BHShape trait instead of being spread across various functions, should have no major implications. [#103](https://github.com/svenstaro/bvh/pull/103) (thanks @dbenson24)

## 0.8.0 - 2024-02-17
- Added ability to incrementally add/remove nodes from tree [#99](https://github.com/svenstaro/bvh/pull/99) (thanks @dbenson24)
- Move math types from glam over to nalgebra with Generic dimensions > 2 and f32/f64 support [#96](https://github.com/svenstaro/bvh/pull/96) (thanks @marstaik)
- BVH now works with 2d+ dimensions
- BVH now works with f32/f64
- `simd` feature flag, allows for optimizations via explicit SIMD instructions on nightly
- Added comments to previously undocumented functions
- Update Rust edition to 2021
- Major performance improvements on BVH optimization
- Code uppercase acronyms changed to API conventions (BVH -> Bvh)
- Fixed all clippy warnings<|MERGE_RESOLUTION|>--- conflicted
+++ resolved
@@ -7,12 +7,9 @@
 
 ## 0.12.0 - 2025-??-??
 - Replace hand-written x86_64 SIMD with safe and portable [`wide`](https://crates.io/crates/wide) SIMD. [#158](https://github.com/svenstaro/bvh/pull/158) (thanks @finnbear)
-<<<<<<< HEAD
 - Add support for `no-std` targets and add `std` as a default feature. [#166](https://github.com/svenstaro/bvh/pull/166)
-=======
 - Update Rust edition to 2024
 - Bump MSRV to 1.87
->>>>>>> 8005e043
 
 ## 0.11.0 - 2025-02-18
 - **Breaking change:** BVH traversal now accepts a `Query: IntersectsAabb` rather than a `Ray`,
