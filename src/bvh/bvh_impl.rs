--- conflicted
+++ resolved
@@ -10,7 +10,6 @@
 use crate::bvh::iter::BVHTraverseIterator;
 use crate::utils::{joint_aabb_of_shapes, Bucket};
 use crate::EPSILON;
-<<<<<<< HEAD
 use crate::{Point3, Real};
 use rayon::prelude::*;
 
@@ -24,9 +23,6 @@
 thread_local! {
     pub static BUCKETS: RefCell<[Vec<usize>; NUM_BUCKETS]> = RefCell::new(Default::default());
 }
-=======
-use std::f32;
->>>>>>> c64c49d0
 
 /// The [`BVHNode`] enum that describes a node in a [`BVH`].
 /// It's either a leaf node and references a shape (by holding its index)
@@ -674,46 +670,6 @@
         BVHTraverseIterator::new(self, test, shapes)
     }
 
-    /*
-        pub fn fix_depth(
-            &mut self,
-            curr_node: usize,
-            correct_depth: u32
-        ) {
-            match self.nodes[curr_node] {
-                BVHNode::Node {
-                    ref mut depth,
-                    child_l_index,
-                    child_r_index,
-                    ..
-                } => {
-<<<<<<< HEAD
-                    *depth = correct_depth;
-                    self.fix_depth(child_l_index, correct_depth + 1);
-                    self.fix_depth(child_r_index, correct_depth + 1);
-=======
-                    let padding: String = " ".repeat(depth as usize);
-                    println!("{}child_l {}", padding, child_l_aabb);
-                    print_node(nodes, child_l_index);
-                    println!("{}child_r {}", padding, child_r_aabb);
-                    print_node(nodes, child_r_index);
->>>>>>> c64c49d0
-                }
-                BVHNode::Leaf {
-                    ref mut depth,
-                    ..
-                } => {
-<<<<<<< HEAD
-                    *depth = correct_depth;
-=======
-                    let padding: String = " ".repeat(depth as usize);
-                    println!("{}shape\t{:?}", padding, shape_index);
->>>>>>> c64c49d0
-                }
-            }
-        }
-    */
-
     /// Prints the [`BVH`] in a tree-like visualization.
     ///
     /// [`BVH`]: struct.BVH.html
@@ -1396,7 +1352,6 @@
     /// Benchmark intersecting 120,000 triangles using the recursive `BVH`.
     fn bench_intersect_120k_triangles_bvh(b: &mut ::test::Bencher) {
         intersect_120k_triangles_bh::<BVH>(b);
-<<<<<<< HEAD
     }
 
     #[bench]
@@ -1409,8 +1364,6 @@
     /// Benchmark intersecting 1,200 triangles using the recursive `BVH`.
     fn bench_intersect_12000_triangles_bvh_add(mut b: &mut ::test::Bencher) {
         intersect_n_triangles_add(12000, &mut b);
-=======
->>>>>>> c64c49d0
     }
 
     #[bench]
