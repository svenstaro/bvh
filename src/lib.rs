--- conflicted
+++ resolved
@@ -70,12 +70,9 @@
 //!
 //! - `serde_impls` (default **disabled**) - adds `Serialize` and `Deserialize` implementations for some types
 //!
-<<<<<<< HEAD
-=======
 
 #![deny(missing_docs)]
 #![cfg_attr(feature = "bench", feature(test))]
->>>>>>> c64c49d0
 
 #[cfg(all(feature = "bench", test))]
 extern crate test;
